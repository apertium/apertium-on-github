## Proposed GitHub Permissions Model Use Cases

Note: 'organization owner', 'organization member', 'repository owner',
'repository admin', 'repository write', 'outside collaborator', and 'repository
read' are technical terms regarding various GitHub permissions. See the
[README][1] for a description of what they mean.

Let me introduce you to:

* Fran, a member of the PMC and a organization owner of `apertium`
* Ilnar, a repository admin of `apertium/apertium-tur` and a organization member
  of `apertium`
* Sushain, a contributor with repository write access to `apertium/apertium-tur`
  and a organization member of `apertium`
* Shardul, a person who is not currently involved with Apertium but wishes to be

Listed in that order, if one person can do a certain action, then all people
above that person can also do that action, for the scenarios below.

### How Shardul begins to contribute

Note: for Apertium, step 1 below is often skipped, but I'm including it here as
a good practice.

#### Step 1

1. Shardul forks `apertium/apertium-tur` to create `shardulc/apertium-tur` and makes some
  commits to `shardulc/apertium-tur`. So far, Apertium knows nothing about Shardul or his
  new code.
1. Shardul opens a pull request from `shardulc/apertium-tur` to `apertium/apertium-tur`,
  essentially saying "please review my changes and add them to
  `apertium/apertium-tur`". Depending on their notification settings, Sushain, Ilnar,
  and Fran receive emails about this pull request.
1. Sushain takes a look at Shardul's changes. He thinks they are good, but he leaves a
  few comments about what Shardul can improve. Shardul tries to fix the comments by making
  more commits to `shardulc/apertium-tur`.
1. Sushain is satisfied with his changes and merges the pull request. Now
  `apertium/apertium-tur` has the same code as `shardulc/apertium-tur`.

At the end of this sequence of events, Shardul still has the same permissions he had
at the beginning.

#### Step 2

Shardul has contributed a number of pull requests and wants to be able to commit
further code without necessarily having it reviewed by Sushain or Ilnar.

1. Shardul emails Ilnar or the `apertium-stuff` mailing list.
1. Ilnar thinks it's reasonable, and makes Shardul an outside collaborator for
  `apertium/apertium-tur` with repository write access.
1. Shardul starts making commits directly to `apertium/apertium-tur`.

Now Shardul has gained repository write access to `apertium/apertium-tur`.

#### Step 3

Shardul is still not a organization member of `apertium`.

1. Shardul emails `apertium-stuff` about wanting to be an organization member.
1. Two existing organization members, including Sushain, reply to that email
  seconding his request.
1. Fran notes that the two conditions required to become a member as per
  Apertium's [by-laws][2] are satisfied: Shardul has contributed code in the past, and he
  has two existing members seconding him. Fran makes Shardul an organization member of
`apertium`.

As an organization member, Shardul can:

* know who the other members are (the ones not marked private)
* view, create, talk to, and lead [teams][3]
* use [project boards][4] to plan projects

**Note**: Shardul's write access to repositories has *not changed* and so far, he only has write
access to `apertium/apertium-tur`. For other repositories, he can either follow
steps 1 and 2 again and receive access from other maintainers like Ilnar, or
(rarely) Fran can directly give him write access.

### How `apertium/apertium-tur` is released

1. Sushain creates a [draft release][5] in `apertium/apertium-tur` and emails Fran or
  `apertium-stuff` about the planned release.
1. Fran replies, saying that the release is approved.
1. Sushain publishes the draft release.

Now the release will show up publicly on the `apertium/apertium-tur` releases
page and Sushain will be able (through the API) to view download counts for the
release.

Technically, Sushain has the permissions to publish the release by himself, but
the [by-laws][2] say that releases must be approved by the PMC.

### How `apertium/apertium-tur` is managed

Here, management includes setting up continuous integration, webhooks that
trigger automatic actions on commits/pull requests/issues/..., deploy keys,
deleting the repository, shifting from staging to trunk, etc.

1. Shardul, Sushain, Ilnar, and other contributors discuss what they want to do via email
  or the issue tracker.
1. Ilnar changes settings accordingly.

Note that this process does not involve Fran at all.

<<<<<<< HEAD

### The Turkic-language team

Shardul, Sushain, Ilnar, and many other contributors have started working on
various Turkic languages. As a group, they would like to discuss Turkic-language
projects, use planning boards, and let new contributors access all the
Turkic-language repositories at once. They want to form a [GitHub team][3].

#### How the team is created

1. Shardul creates a team called `turkic-devs` under the `apertium` organization
and adds all the relevant contributors.
1. Shardul sends an email to `apertium-stuff` requesting that the `turkic-devs`
team be given access to `apertium-tur`, `apertium-tat`, etc. As Ilnar is an
experienced developer for Turkic languages, Shardul also requests that Ilnar be
made team maintainer.
1. (optional) Fran removes and adds members of the team.
1. Fran grants the requested permissions and makes Ilnar the team maintainer.

Now Ilnar can add and remove members of the team and can add or remove the
team's access to repositories.

#### How the team functions

The `turkic-devs` team has a discussion page. Any organization member of
`apertium` can participate in discussions with the team. Unless they turn off
notifications, team members are notified when:
- a team discussion is started
- their username is mentioned in a team discussion
- someone replies to a discussion they have been involved in

In any issues, pull requests, comments, etc. the team can be mentioned as
`@turkic-devs` and the members will be notified depending on their notification
settings.

The team can also use [project boards][4] to plan projects. This is not a
feature specific to teams, but can be an important part of a team's workflow.
Any contributor with write access to a repository can use project boards for
that repository, and any organization member of `apertium` can use
organization-level project boards.
=======
### How a Turkish-language team functions

<will add descriptions of how teams work, how they can plan projects, etc. if
there is interest in organizing `apertium` this way>
>>>>>>> 54559e25

  [1]: https://github.com/sushain97/apertium-on-github#organization
  [2]: http://wiki.apertium.org/wiki/By-laws
  [3]: https://help.github.com/articles/about-teams/
  [4]: https://help.github.com/articles/about-project-boards/
  [5]: https://help.github.com/articles/about-releases/<|MERGE_RESOLUTION|>--- conflicted
+++ resolved
@@ -101,8 +101,6 @@
 
 Note that this process does not involve Fran at all.
 
-<<<<<<< HEAD
-
 ### The Turkic-language team
 
 Shardul, Sushain, Ilnar, and many other contributors have started working on
@@ -142,12 +140,6 @@
 Any contributor with write access to a repository can use project boards for
 that repository, and any organization member of `apertium` can use
 organization-level project boards.
-=======
-### How a Turkish-language team functions
-
-<will add descriptions of how teams work, how they can plan projects, etc. if
-there is interest in organizing `apertium` this way>
->>>>>>> 54559e25
 
   [1]: https://github.com/sushain97/apertium-on-github#organization
   [2]: http://wiki.apertium.org/wiki/By-laws
